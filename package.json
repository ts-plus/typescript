{
    "name": "typescript",
    "author": "Microsoft Corp.",
    "homepage": "http://typescriptlang.org/",
    "version": "2.1.0",
    "license": "Apache-2.0",
    "description": "TypeScript is a language for application scale JavaScript development",
    "keywords": [
        "TypeScript",
        "Microsoft",
        "compiler",
        "language",
        "javascript"
    ],
    "bugs": {
        "url": "https://github.com/Microsoft/TypeScript/issues"
    },
    "repository": {
        "type": "git",
        "url": "https://github.com/Microsoft/TypeScript.git"
    },
    "main": "./lib/typescript.js",
    "typings": "./lib/typescript.d.ts",
    "bin": {
        "tsc": "./bin/tsc",
        "tsserver": "./bin/tsserver"
    },
    "engines": {
        "node": ">=0.8.0"
    },
    "devDependencies": {
        "@types/browserify": "latest",
        "@types/convert-source-map": "latest",
        "@types/chai": "latest",
        "@types/del": "latest",
        "@types/glob": "latest",
        "@types/gulp": "latest",
        "@types/gulp-concat": "latest",
        "@types/gulp-help": "latest",
        "@types/gulp-newer": "latest",
        "@types/gulp-sourcemaps": "latest",
        "@types/gulp-typescript": "latest",
        "@types/merge2": "latest",
        "@types/minimatch": "latest",
        "@types/minimist": "latest",
        "@types/mkdirp": "latest",
        "@types/mocha": "latest",
        "@types/node": "latest",
        "@types/q": "latest",
        "@types/run-sequence": "latest",
        "@types/through2": "latest",
        "browserify": "latest",
        "chai": "latest",
        "convert-source-map": "latest",
        "del": "latest",
        "gulp": "latest",
        "gulp-clone": "latest",
        "gulp-concat": "latest",
        "gulp-help": "latest",
        "gulp-insert": "latest",
        "gulp-newer": "latest",
        "gulp-sourcemaps": "latest",
        "gulp-typescript": "latest",
        "into-stream": "latest",
        "istanbul": "latest",
        "jake": "latest",
        "merge2": "latest",
        "minimist": "latest",
        "mkdirp": "latest",
        "mocha": "latest",
        "mocha-fivemat-progress-reporter": "latest",
        "run-sequence": "latest",
        "sorcery": "latest",
        "through2": "latest",
<<<<<<< HEAD
        "ts-node": "~1.1.0",
=======
        "ts-node": "latest",
>>>>>>> 2f7e7383
        "tslint": "next",
        "typescript": "next"
    },
    "scripts": {
        "pretest": "jake tests",
        "test": "jake runtests",
        "build": "npm run build:compiler && npm run build:tests",
        "build:compiler": "jake local",
        "build:tests": "jake tests",
        "start": "node lib/tsc",
        "clean": "jake clean",
        "gulp": "gulp",
        "jake": "jake",
        "lint": "jake lint",
        "setup-hooks": "node scripts/link-hooks.js"
    },
    "browser": {
        "buffer": false,
        "fs": false,
        "os": false,
        "path": false
    }
}<|MERGE_RESOLUTION|>--- conflicted
+++ resolved
@@ -72,11 +72,7 @@
         "run-sequence": "latest",
         "sorcery": "latest",
         "through2": "latest",
-<<<<<<< HEAD
-        "ts-node": "~1.1.0",
-=======
         "ts-node": "latest",
->>>>>>> 2f7e7383
         "tslint": "next",
         "typescript": "next"
     },
