namespace ts.tscWatch {
    export import libFile = TestFSWithWatch.libFile;
    function createSolutionBuilder(system: WatchedSystem, rootNames: ReadonlyArray<string>, defaultOptions?: BuildOptions) {
        const host = createSolutionBuilderWithWatchHost(system);
        return ts.createSolutionBuilder(host, rootNames, defaultOptions || { watch: true });
    }

    function createSolutionBuilderWithWatch(host: WatchedSystem, rootNames: ReadonlyArray<string>, defaultOptions?: BuildOptions) {
        const solutionBuilder = createSolutionBuilder(host, rootNames, defaultOptions);
        solutionBuilder.buildAllProjects();
        solutionBuilder.startWatching();
        return solutionBuilder;
    }

    describe("tsbuild-watch program updates", () => {
        const projectsLocation = "/user/username/projects";
        const project = "sample1";
        const enum SubProject {
            core = "core",
            logic = "logic",
            tests = "tests",
            ui = "ui"
        }
        type ReadonlyFile = Readonly<File>;
        /** [tsconfig, index] | [tsconfig, index, anotherModule, someDecl] */
        type SubProjectFiles = [ReadonlyFile, ReadonlyFile] | [ReadonlyFile, ReadonlyFile, ReadonlyFile, ReadonlyFile];
        const root = Harness.IO.getWorkspaceRoot();

        function projectPath(subProject: SubProject) {
            return `${projectsLocation}/${project}/${subProject}`;
        }

        function projectFilePath(subProject: SubProject, baseFileName: string) {
            return `${projectPath(subProject)}/${baseFileName.toLowerCase()}`;
        }

        function projectFile(subProject: SubProject, baseFileName: string): File {
            return {
                path: projectFilePath(subProject, baseFileName),
                content: Harness.IO.readFile(`${root}/tests/projects/${project}/${subProject}/${baseFileName}`)!
            };
        }

        function subProjectFiles(subProject: SubProject, anotherModuleAndSomeDecl?: true): SubProjectFiles {
            const tsconfig = projectFile(subProject, "tsconfig.json");
            const index = projectFile(subProject, "index.ts");
            if (!anotherModuleAndSomeDecl) {
                return [tsconfig, index];
            }
            const anotherModule = projectFile(SubProject.core, "anotherModule.ts");
            const someDecl = projectFile(SubProject.core, "some_decl.ts");
            return [tsconfig, index, anotherModule, someDecl];
        }

        function getOutputFileNames(subProject: SubProject, baseFileNameWithoutExtension: string) {
            const file = projectFilePath(subProject, baseFileNameWithoutExtension);
            return [`${file}.js`, `${file}.d.ts`];
        }

        type OutputFileStamp = [string, Date | undefined];
        function getOutputStamps(host: WatchedSystem, subProject: SubProject, baseFileNameWithoutExtension: string): OutputFileStamp[] {
            return getOutputFileNames(subProject, baseFileNameWithoutExtension).map(f => [f, host.getModifiedTime(f)] as OutputFileStamp);
        }

        function getOutputFileStamps(host: WatchedSystem, additionalFiles?: ReadonlyArray<[SubProject, string]>): OutputFileStamp[] {
            const result = [
                ...getOutputStamps(host, SubProject.core, "anotherModule"),
                ...getOutputStamps(host, SubProject.core, "index"),
                ...getOutputStamps(host, SubProject.logic, "index"),
                ...getOutputStamps(host, SubProject.tests, "index"),
            ];
            if (additionalFiles) {
                additionalFiles.forEach(([subProject, baseFileNameWithoutExtension]) => result.push(...getOutputStamps(host, subProject, baseFileNameWithoutExtension)));
            }
            return result;
        }

        function verifyChangedFiles(actualStamps: OutputFileStamp[], oldTimeStamps: OutputFileStamp[], changedFiles: string[]) {
            for (let i = 0; i < oldTimeStamps.length; i++) {
                const actual = actualStamps[i];
                const old = oldTimeStamps[i];
                if (contains(changedFiles, actual[0])) {
                    assert.isTrue((actual[1] || 0) > (old[1] || 0), `${actual[0]} expected to written`);
                }
                else {
                    assert.equal(actual[1], old[1], `${actual[0]} expected to not change`);
                }
            }
        }

        const core = subProjectFiles(SubProject.core, /*anotherModuleAndSomeDecl*/ true);
        const logic = subProjectFiles(SubProject.logic);
        const tests = subProjectFiles(SubProject.tests);
        const ui = subProjectFiles(SubProject.ui);
        const allFiles: ReadonlyArray<File> = [libFile, ...core, ...logic, ...tests, ...ui];
        const testProjectExpectedWatchedFiles = [core[0], core[1], core[2], ...logic, ...tests].map(f => f.path);

        function createSolutionInWatchMode(allFiles: ReadonlyArray<File>, defaultOptions?: BuildOptions, disableConsoleClears?: boolean) {
            const host = createWatchedSystem(allFiles, { currentDirectory: projectsLocation });
            createSolutionBuilderWithWatch(host, [`${project}/${SubProject.tests}`], defaultOptions);
            verifyWatches(host);
            checkOutputErrorsInitial(host, emptyArray, disableConsoleClears);
            const outputFileStamps = getOutputFileStamps(host);
            for (const stamp of outputFileStamps) {
                assert.isDefined(stamp[1], `${stamp[0]} expected to be present`);
            }
            return host;
        }

        function verifyWatches(host: WatchedSystem) {
            checkWatchedFiles(host, testProjectExpectedWatchedFiles);
            checkWatchedDirectories(host, emptyArray, /*recursive*/ false);
            checkWatchedDirectories(host, [projectPath(SubProject.core), projectPath(SubProject.logic)], /*recursive*/ true);
        }

        it("creates solution in watch mode", () => {
            createSolutionInWatchMode(allFiles);
        });

        describe("validates the changes and watched files", () => {
            const newFileWithoutExtension = "newFile";
            const newFile: File = {
                path: projectFilePath(SubProject.core, `${newFileWithoutExtension}.ts`),
                content: `export const newFileConst = 30;`
            };

            function verifyProjectChanges(allFiles: ReadonlyArray<File>) {
                function createSolutionInWatchModeToVerifyChanges(additionalFiles?: ReadonlyArray<[SubProject, string]>) {
                    const host = createSolutionInWatchMode(allFiles);
                    return { host, verifyChangeWithFile, verifyChangeAfterTimeout, verifyWatches };

                    function verifyChangeWithFile(fileName: string, content: string) {
                        const outputFileStamps = getOutputFileStamps(host, additionalFiles);
                        host.writeFile(fileName, content);
                        verifyChangeAfterTimeout(outputFileStamps);
                    }

                    function verifyChangeAfterTimeout(outputFileStamps: OutputFileStamp[]) {
                        host.checkTimeoutQueueLengthAndRun(1); // Builds core
                        const changedCore = getOutputFileStamps(host, additionalFiles);
                        verifyChangedFiles(changedCore, outputFileStamps, [
                            ...getOutputFileNames(SubProject.core, "anotherModule"), // This should not be written really
                            ...getOutputFileNames(SubProject.core, "index"),
                            ...(additionalFiles ? getOutputFileNames(SubProject.core, newFileWithoutExtension) : emptyArray)
                        ]);
                        host.checkTimeoutQueueLengthAndRun(1); // Builds logic
                        const changedLogic = getOutputFileStamps(host, additionalFiles);
                        verifyChangedFiles(changedLogic, changedCore, [
                            ...getOutputFileNames(SubProject.logic, "index") // Again these need not be written
                        ]);
                        host.checkTimeoutQueueLengthAndRun(1); // Builds tests
                        const changedTests = getOutputFileStamps(host, additionalFiles);
                        verifyChangedFiles(changedTests, changedLogic, [
                            ...getOutputFileNames(SubProject.tests, "index") // Again these need not be written
                        ]);
                        host.checkTimeoutQueueLength(0);
                        checkOutputErrorsIncremental(host, emptyArray);
                        verifyWatches();
                    }

                    function verifyWatches() {
                        checkWatchedFiles(host, additionalFiles ? testProjectExpectedWatchedFiles.concat(newFile.path) : testProjectExpectedWatchedFiles);
                        checkWatchedDirectories(host, emptyArray, /*recursive*/ false);
                        checkWatchedDirectories(host, [projectPath(SubProject.core), projectPath(SubProject.logic)], /*recursive*/ true);
                    }
                }

                it("change builds changes and reports found errors message", () => {
                    const { host, verifyChangeWithFile, verifyChangeAfterTimeout } = createSolutionInWatchModeToVerifyChanges();
                    verifyChange(`${core[1].content}
export class someClass { }`);

                    // Another change requeues and builds it
                    verifyChange(core[1].content);

                    // Two changes together report only single time message: File change detected. Starting incremental compilation...
                    const outputFileStamps = getOutputFileStamps(host);
                    const change1 = `${core[1].content}
export class someClass { }`;
                    host.writeFile(core[1].path, change1);
                    host.writeFile(core[1].path, `${change1}
export class someClass2 { }`);
                    verifyChangeAfterTimeout(outputFileStamps);

                    function verifyChange(coreContent: string) {
                        verifyChangeWithFile(core[1].path, coreContent);
                    }
                });

                it("non local change does not start build of referencing projects", () => {
                    const host = createSolutionInWatchMode(allFiles);
                    const outputFileStamps = getOutputFileStamps(host);
                    host.writeFile(core[1].path, `${core[1].content}
function foo() { }`);
                    host.checkTimeoutQueueLengthAndRun(1); // Builds core
                    const changedCore = getOutputFileStamps(host);
                    verifyChangedFiles(changedCore, outputFileStamps, [
                        ...getOutputFileNames(SubProject.core, "anotherModule"), // This should not be written really
                        ...getOutputFileNames(SubProject.core, "index"),
                    ]);
                    host.checkTimeoutQueueLength(0);
                    checkOutputErrorsIncremental(host, emptyArray);
                    verifyWatches(host);
                });

                it("builds when new file is added, and its subsequent updates", () => {
                    const additinalFiles: ReadonlyArray<[SubProject, string]> = [[SubProject.core, newFileWithoutExtension]];
                    const { verifyChangeWithFile } = createSolutionInWatchModeToVerifyChanges(additinalFiles);
                    verifyChange(newFile.content);

                    // Another change requeues and builds it
                    verifyChange(`${newFile.content}
export class someClass2 { }`);

                    function verifyChange(newFileContent: string) {
                        verifyChangeWithFile(newFile.path, newFileContent);
                    }
                });
            }

            describe("with simple project reference graph", () => {
                verifyProjectChanges(allFiles);
            });

            describe("with circular project reference", () => {
                const [coreTsconfig, ...otherCoreFiles] = core;
                const circularCoreConfig: File = {
                    path: coreTsconfig.path,
                    content: JSON.stringify({
                        compilerOptions: { composite: true, declaration: true },
                        references: [{ path: "../tests", circular: true }]
                    })
                };
                verifyProjectChanges([libFile, circularCoreConfig, ...otherCoreFiles, ...logic, ...tests]);
            });
        });

        it("watches config files that are not present", () => {
            const allFiles = [libFile, ...core, logic[1], ...tests];
            const host = createWatchedSystem(allFiles, { currentDirectory: projectsLocation });
            createSolutionBuilderWithWatch(host, [`${project}/${SubProject.tests}`]);
            checkWatchedFiles(host, [core[0], core[1], core[2], logic[0], ...tests].map(f => f.path));
            checkWatchedDirectories(host, emptyArray, /*recursive*/ false);
            checkWatchedDirectories(host, [projectPath(SubProject.core)], /*recursive*/ true);
            checkOutputErrorsInitial(host, [
                createCompilerDiagnostic(Diagnostics.File_0_not_found, logic[0].path)
            ]);
            for (const f of [
                ...getOutputFileNames(SubProject.core, "anotherModule"),
                ...getOutputFileNames(SubProject.core, "index")
            ]) {
                assert.isTrue(host.fileExists(f), `${f} expected to be present`);
            }
            for (const f of [
                ...getOutputFileNames(SubProject.logic, "index"),
                ...getOutputFileNames(SubProject.tests, "index")
            ]) {
                assert.isFalse(host.fileExists(f), `${f} expected to be absent`);
            }

            // Create tsconfig file for logic and see that build succeeds
            const initial = getOutputFileStamps(host);
            host.writeFile(logic[0].path, logic[0].content);
            host.checkTimeoutQueueLengthAndRun(1); // Builds logic
            const changedLogic = getOutputFileStamps(host);
            verifyChangedFiles(changedLogic, initial, [
                ...getOutputFileNames(SubProject.logic, "index")
            ]);
            host.checkTimeoutQueueLengthAndRun(1); // Builds tests
            const changedTests = getOutputFileStamps(host);
            verifyChangedFiles(changedTests, changedLogic, [
                ...getOutputFileNames(SubProject.tests, "index")
            ]);
            host.checkTimeoutQueueLength(0);
            checkOutputErrorsIncremental(host, emptyArray);
            verifyWatches(host);
        });

        it("when referenced using prepend, builds referencing project even for non local change", () => {
            const coreTsConfig: File = {
                path: core[0].path,
                content: JSON.stringify({
                    compilerOptions: { composite: true, declaration: true, outFile: "index.js" }
                })
            };
            const coreIndex: File = {
                path: core[1].path,
                content: `function foo() { return 10; }`
            };
            const logicTsConfig: File = {
                path: logic[0].path,
                content: JSON.stringify({
                    compilerOptions: { composite: true, declaration: true, outFile: "index.js" },
                    references: [{ path: "../core", prepend: true }]
                })
            };
            const logicIndex: File = {
                path: logic[1].path,
                content: `function bar() { return foo() + 1 };`
            };

            const projectFiles = [coreTsConfig, coreIndex, logicTsConfig, logicIndex];
            const host = createWatchedSystem([libFile, ...projectFiles], { currentDirectory: projectsLocation });
            createSolutionBuilderWithWatch(host, [`${project}/${SubProject.logic}`]);
            verifyWatches();
            checkOutputErrorsInitial(host, emptyArray);
            const outputFileStamps = getOutputFileStamps();
            for (const stamp of outputFileStamps) {
                assert.isDefined(stamp[1], `${stamp[0]} expected to be present`);
            }

            // Make non local change
            verifyChangeInCore(`${coreIndex.content}
function myFunc() { return 10; }`);

            // Make local change to function bar
            verifyChangeInCore(`${coreIndex.content}
function myFunc() { return 100; }`);

            function verifyChangeInCore(content: string) {
                const outputFileStamps = getOutputFileStamps();
                host.writeFile(coreIndex.path, content);

                host.checkTimeoutQueueLengthAndRun(1); // Builds core
                const changedCore = getOutputFileStamps();
                verifyChangedFiles(changedCore, outputFileStamps, [
                    ...getOutputFileNames(SubProject.core, "index")
                ]);
                host.checkTimeoutQueueLengthAndRun(1); // Builds logic
                const changedLogic = getOutputFileStamps();
                verifyChangedFiles(changedLogic, changedCore, [
                    ...getOutputFileNames(SubProject.logic, "index")
                ]);
                host.checkTimeoutQueueLength(0);
                checkOutputErrorsIncremental(host, emptyArray);
                verifyWatches();
            }

            function getOutputFileStamps(): OutputFileStamp[] {
                const result = [
                    ...getOutputStamps(host, SubProject.core, "index"),
                    ...getOutputStamps(host, SubProject.logic, "index"),
                ];
                return result;
            }

            function verifyWatches() {
                checkWatchedFiles(host, projectFiles.map(f => f.path));
                checkWatchedDirectories(host, emptyArray, /*recursive*/ false);
                checkWatchedDirectories(host, [projectPath(SubProject.core), projectPath(SubProject.logic)], /*recursive*/ true);
            }
        });

<<<<<<< HEAD
        it("tsc-watch works with project references", () => {
            // Build the composite project
            const host = createSolutionInWatchMode();

            createWatchOfConfigFile(tests[0].path, host);
            checkOutputErrorsInitial(host, emptyArray);
        });

=======
        describe("reports errors in all projects on incremental compile", () => {
            function verifyIncrementalErrors(defaultBuildOptions?: BuildOptions, disabledConsoleClear?: boolean) {
                const host = createSolutionInWatchMode(allFiles, defaultBuildOptions, disabledConsoleClear);
                const outputFileStamps = getOutputFileStamps(host);

                host.writeFile(logic[1].path, `${logic[1].content}
let y: string = 10;`);

                host.checkTimeoutQueueLengthAndRun(1); // Builds logic
                const changedLogic = getOutputFileStamps(host);
                verifyChangedFiles(changedLogic, outputFileStamps, emptyArray);
                host.checkTimeoutQueueLength(0);
                checkOutputErrorsIncremental(host, [
                    `sample1/logic/index.ts(8,5): error TS2322: Type '10' is not assignable to type 'string'.\n`
                ], disabledConsoleClear);

                host.writeFile(core[1].path, `${core[1].content}
let x: string = 10;`);

                host.checkTimeoutQueueLengthAndRun(1); // Builds core
                const changedCore = getOutputFileStamps(host);
                verifyChangedFiles(changedCore, changedLogic, emptyArray);
                host.checkTimeoutQueueLength(0);
                checkOutputErrorsIncremental(host, [
                    `sample1/core/index.ts(5,5): error TS2322: Type '10' is not assignable to type 'string'.\n`,
                    `sample1/logic/index.ts(8,5): error TS2322: Type '10' is not assignable to type 'string'.\n`
                ], disabledConsoleClear);
            }

            it("when preserveWatchOutput is not used", () => {
                verifyIncrementalErrors();
            });

            it("when preserveWatchOutput is passed on command line", () => {
                verifyIncrementalErrors({ preserveWatchOutput: true, watch: true }, /*disabledConsoleClear*/ true);
            });
        });
>>>>>>> e547cdf8
        // TODO: write tests reporting errors but that will have more involved work since file
    });
}
<|MERGE_RESOLUTION|>--- conflicted
+++ resolved
@@ -1,404 +1,400 @@
-namespace ts.tscWatch {
-    export import libFile = TestFSWithWatch.libFile;
-    function createSolutionBuilder(system: WatchedSystem, rootNames: ReadonlyArray<string>, defaultOptions?: BuildOptions) {
-        const host = createSolutionBuilderWithWatchHost(system);
-        return ts.createSolutionBuilder(host, rootNames, defaultOptions || { watch: true });
-    }
-
-    function createSolutionBuilderWithWatch(host: WatchedSystem, rootNames: ReadonlyArray<string>, defaultOptions?: BuildOptions) {
-        const solutionBuilder = createSolutionBuilder(host, rootNames, defaultOptions);
-        solutionBuilder.buildAllProjects();
-        solutionBuilder.startWatching();
-        return solutionBuilder;
-    }
-
-    describe("tsbuild-watch program updates", () => {
-        const projectsLocation = "/user/username/projects";
-        const project = "sample1";
-        const enum SubProject {
-            core = "core",
-            logic = "logic",
-            tests = "tests",
-            ui = "ui"
-        }
-        type ReadonlyFile = Readonly<File>;
-        /** [tsconfig, index] | [tsconfig, index, anotherModule, someDecl] */
-        type SubProjectFiles = [ReadonlyFile, ReadonlyFile] | [ReadonlyFile, ReadonlyFile, ReadonlyFile, ReadonlyFile];
-        const root = Harness.IO.getWorkspaceRoot();
-
-        function projectPath(subProject: SubProject) {
-            return `${projectsLocation}/${project}/${subProject}`;
-        }
-
-        function projectFilePath(subProject: SubProject, baseFileName: string) {
-            return `${projectPath(subProject)}/${baseFileName.toLowerCase()}`;
-        }
-
-        function projectFile(subProject: SubProject, baseFileName: string): File {
-            return {
-                path: projectFilePath(subProject, baseFileName),
-                content: Harness.IO.readFile(`${root}/tests/projects/${project}/${subProject}/${baseFileName}`)!
-            };
-        }
-
-        function subProjectFiles(subProject: SubProject, anotherModuleAndSomeDecl?: true): SubProjectFiles {
-            const tsconfig = projectFile(subProject, "tsconfig.json");
-            const index = projectFile(subProject, "index.ts");
-            if (!anotherModuleAndSomeDecl) {
-                return [tsconfig, index];
-            }
-            const anotherModule = projectFile(SubProject.core, "anotherModule.ts");
-            const someDecl = projectFile(SubProject.core, "some_decl.ts");
-            return [tsconfig, index, anotherModule, someDecl];
-        }
-
-        function getOutputFileNames(subProject: SubProject, baseFileNameWithoutExtension: string) {
-            const file = projectFilePath(subProject, baseFileNameWithoutExtension);
-            return [`${file}.js`, `${file}.d.ts`];
-        }
-
-        type OutputFileStamp = [string, Date | undefined];
-        function getOutputStamps(host: WatchedSystem, subProject: SubProject, baseFileNameWithoutExtension: string): OutputFileStamp[] {
-            return getOutputFileNames(subProject, baseFileNameWithoutExtension).map(f => [f, host.getModifiedTime(f)] as OutputFileStamp);
-        }
-
-        function getOutputFileStamps(host: WatchedSystem, additionalFiles?: ReadonlyArray<[SubProject, string]>): OutputFileStamp[] {
-            const result = [
-                ...getOutputStamps(host, SubProject.core, "anotherModule"),
-                ...getOutputStamps(host, SubProject.core, "index"),
-                ...getOutputStamps(host, SubProject.logic, "index"),
-                ...getOutputStamps(host, SubProject.tests, "index"),
-            ];
-            if (additionalFiles) {
-                additionalFiles.forEach(([subProject, baseFileNameWithoutExtension]) => result.push(...getOutputStamps(host, subProject, baseFileNameWithoutExtension)));
-            }
-            return result;
-        }
-
-        function verifyChangedFiles(actualStamps: OutputFileStamp[], oldTimeStamps: OutputFileStamp[], changedFiles: string[]) {
-            for (let i = 0; i < oldTimeStamps.length; i++) {
-                const actual = actualStamps[i];
-                const old = oldTimeStamps[i];
-                if (contains(changedFiles, actual[0])) {
-                    assert.isTrue((actual[1] || 0) > (old[1] || 0), `${actual[0]} expected to written`);
-                }
-                else {
-                    assert.equal(actual[1], old[1], `${actual[0]} expected to not change`);
-                }
-            }
-        }
-
-        const core = subProjectFiles(SubProject.core, /*anotherModuleAndSomeDecl*/ true);
-        const logic = subProjectFiles(SubProject.logic);
-        const tests = subProjectFiles(SubProject.tests);
-        const ui = subProjectFiles(SubProject.ui);
-        const allFiles: ReadonlyArray<File> = [libFile, ...core, ...logic, ...tests, ...ui];
-        const testProjectExpectedWatchedFiles = [core[0], core[1], core[2], ...logic, ...tests].map(f => f.path);
-
-        function createSolutionInWatchMode(allFiles: ReadonlyArray<File>, defaultOptions?: BuildOptions, disableConsoleClears?: boolean) {
-            const host = createWatchedSystem(allFiles, { currentDirectory: projectsLocation });
-            createSolutionBuilderWithWatch(host, [`${project}/${SubProject.tests}`], defaultOptions);
-            verifyWatches(host);
-            checkOutputErrorsInitial(host, emptyArray, disableConsoleClears);
-            const outputFileStamps = getOutputFileStamps(host);
-            for (const stamp of outputFileStamps) {
-                assert.isDefined(stamp[1], `${stamp[0]} expected to be present`);
-            }
-            return host;
-        }
-
-        function verifyWatches(host: WatchedSystem) {
-            checkWatchedFiles(host, testProjectExpectedWatchedFiles);
-            checkWatchedDirectories(host, emptyArray, /*recursive*/ false);
-            checkWatchedDirectories(host, [projectPath(SubProject.core), projectPath(SubProject.logic)], /*recursive*/ true);
-        }
-
-        it("creates solution in watch mode", () => {
-            createSolutionInWatchMode(allFiles);
-        });
-
-        describe("validates the changes and watched files", () => {
-            const newFileWithoutExtension = "newFile";
-            const newFile: File = {
-                path: projectFilePath(SubProject.core, `${newFileWithoutExtension}.ts`),
-                content: `export const newFileConst = 30;`
-            };
-
-            function verifyProjectChanges(allFiles: ReadonlyArray<File>) {
-                function createSolutionInWatchModeToVerifyChanges(additionalFiles?: ReadonlyArray<[SubProject, string]>) {
-                    const host = createSolutionInWatchMode(allFiles);
-                    return { host, verifyChangeWithFile, verifyChangeAfterTimeout, verifyWatches };
-
-                    function verifyChangeWithFile(fileName: string, content: string) {
-                        const outputFileStamps = getOutputFileStamps(host, additionalFiles);
-                        host.writeFile(fileName, content);
-                        verifyChangeAfterTimeout(outputFileStamps);
-                    }
-
-                    function verifyChangeAfterTimeout(outputFileStamps: OutputFileStamp[]) {
-                        host.checkTimeoutQueueLengthAndRun(1); // Builds core
-                        const changedCore = getOutputFileStamps(host, additionalFiles);
-                        verifyChangedFiles(changedCore, outputFileStamps, [
-                            ...getOutputFileNames(SubProject.core, "anotherModule"), // This should not be written really
-                            ...getOutputFileNames(SubProject.core, "index"),
-                            ...(additionalFiles ? getOutputFileNames(SubProject.core, newFileWithoutExtension) : emptyArray)
-                        ]);
-                        host.checkTimeoutQueueLengthAndRun(1); // Builds logic
-                        const changedLogic = getOutputFileStamps(host, additionalFiles);
-                        verifyChangedFiles(changedLogic, changedCore, [
-                            ...getOutputFileNames(SubProject.logic, "index") // Again these need not be written
-                        ]);
-                        host.checkTimeoutQueueLengthAndRun(1); // Builds tests
-                        const changedTests = getOutputFileStamps(host, additionalFiles);
-                        verifyChangedFiles(changedTests, changedLogic, [
-                            ...getOutputFileNames(SubProject.tests, "index") // Again these need not be written
-                        ]);
-                        host.checkTimeoutQueueLength(0);
-                        checkOutputErrorsIncremental(host, emptyArray);
-                        verifyWatches();
-                    }
-
-                    function verifyWatches() {
-                        checkWatchedFiles(host, additionalFiles ? testProjectExpectedWatchedFiles.concat(newFile.path) : testProjectExpectedWatchedFiles);
-                        checkWatchedDirectories(host, emptyArray, /*recursive*/ false);
-                        checkWatchedDirectories(host, [projectPath(SubProject.core), projectPath(SubProject.logic)], /*recursive*/ true);
-                    }
-                }
-
-                it("change builds changes and reports found errors message", () => {
-                    const { host, verifyChangeWithFile, verifyChangeAfterTimeout } = createSolutionInWatchModeToVerifyChanges();
-                    verifyChange(`${core[1].content}
-export class someClass { }`);
-
-                    // Another change requeues and builds it
-                    verifyChange(core[1].content);
-
-                    // Two changes together report only single time message: File change detected. Starting incremental compilation...
-                    const outputFileStamps = getOutputFileStamps(host);
-                    const change1 = `${core[1].content}
-export class someClass { }`;
-                    host.writeFile(core[1].path, change1);
-                    host.writeFile(core[1].path, `${change1}
-export class someClass2 { }`);
-                    verifyChangeAfterTimeout(outputFileStamps);
-
-                    function verifyChange(coreContent: string) {
-                        verifyChangeWithFile(core[1].path, coreContent);
-                    }
-                });
-
-                it("non local change does not start build of referencing projects", () => {
-                    const host = createSolutionInWatchMode(allFiles);
-                    const outputFileStamps = getOutputFileStamps(host);
-                    host.writeFile(core[1].path, `${core[1].content}
-function foo() { }`);
-                    host.checkTimeoutQueueLengthAndRun(1); // Builds core
-                    const changedCore = getOutputFileStamps(host);
-                    verifyChangedFiles(changedCore, outputFileStamps, [
-                        ...getOutputFileNames(SubProject.core, "anotherModule"), // This should not be written really
-                        ...getOutputFileNames(SubProject.core, "index"),
-                    ]);
-                    host.checkTimeoutQueueLength(0);
-                    checkOutputErrorsIncremental(host, emptyArray);
-                    verifyWatches(host);
-                });
-
-                it("builds when new file is added, and its subsequent updates", () => {
-                    const additinalFiles: ReadonlyArray<[SubProject, string]> = [[SubProject.core, newFileWithoutExtension]];
-                    const { verifyChangeWithFile } = createSolutionInWatchModeToVerifyChanges(additinalFiles);
-                    verifyChange(newFile.content);
-
-                    // Another change requeues and builds it
-                    verifyChange(`${newFile.content}
-export class someClass2 { }`);
-
-                    function verifyChange(newFileContent: string) {
-                        verifyChangeWithFile(newFile.path, newFileContent);
-                    }
-                });
-            }
-
-            describe("with simple project reference graph", () => {
-                verifyProjectChanges(allFiles);
-            });
-
-            describe("with circular project reference", () => {
-                const [coreTsconfig, ...otherCoreFiles] = core;
-                const circularCoreConfig: File = {
-                    path: coreTsconfig.path,
-                    content: JSON.stringify({
-                        compilerOptions: { composite: true, declaration: true },
-                        references: [{ path: "../tests", circular: true }]
-                    })
-                };
-                verifyProjectChanges([libFile, circularCoreConfig, ...otherCoreFiles, ...logic, ...tests]);
-            });
-        });
-
-        it("watches config files that are not present", () => {
-            const allFiles = [libFile, ...core, logic[1], ...tests];
-            const host = createWatchedSystem(allFiles, { currentDirectory: projectsLocation });
-            createSolutionBuilderWithWatch(host, [`${project}/${SubProject.tests}`]);
-            checkWatchedFiles(host, [core[0], core[1], core[2], logic[0], ...tests].map(f => f.path));
-            checkWatchedDirectories(host, emptyArray, /*recursive*/ false);
-            checkWatchedDirectories(host, [projectPath(SubProject.core)], /*recursive*/ true);
-            checkOutputErrorsInitial(host, [
-                createCompilerDiagnostic(Diagnostics.File_0_not_found, logic[0].path)
-            ]);
-            for (const f of [
-                ...getOutputFileNames(SubProject.core, "anotherModule"),
-                ...getOutputFileNames(SubProject.core, "index")
-            ]) {
-                assert.isTrue(host.fileExists(f), `${f} expected to be present`);
-            }
-            for (const f of [
-                ...getOutputFileNames(SubProject.logic, "index"),
-                ...getOutputFileNames(SubProject.tests, "index")
-            ]) {
-                assert.isFalse(host.fileExists(f), `${f} expected to be absent`);
-            }
-
-            // Create tsconfig file for logic and see that build succeeds
-            const initial = getOutputFileStamps(host);
-            host.writeFile(logic[0].path, logic[0].content);
-            host.checkTimeoutQueueLengthAndRun(1); // Builds logic
-            const changedLogic = getOutputFileStamps(host);
-            verifyChangedFiles(changedLogic, initial, [
-                ...getOutputFileNames(SubProject.logic, "index")
-            ]);
-            host.checkTimeoutQueueLengthAndRun(1); // Builds tests
-            const changedTests = getOutputFileStamps(host);
-            verifyChangedFiles(changedTests, changedLogic, [
-                ...getOutputFileNames(SubProject.tests, "index")
-            ]);
-            host.checkTimeoutQueueLength(0);
-            checkOutputErrorsIncremental(host, emptyArray);
-            verifyWatches(host);
-        });
-
-        it("when referenced using prepend, builds referencing project even for non local change", () => {
-            const coreTsConfig: File = {
-                path: core[0].path,
-                content: JSON.stringify({
-                    compilerOptions: { composite: true, declaration: true, outFile: "index.js" }
-                })
-            };
-            const coreIndex: File = {
-                path: core[1].path,
-                content: `function foo() { return 10; }`
-            };
-            const logicTsConfig: File = {
-                path: logic[0].path,
-                content: JSON.stringify({
-                    compilerOptions: { composite: true, declaration: true, outFile: "index.js" },
-                    references: [{ path: "../core", prepend: true }]
-                })
-            };
-            const logicIndex: File = {
-                path: logic[1].path,
-                content: `function bar() { return foo() + 1 };`
-            };
-
-            const projectFiles = [coreTsConfig, coreIndex, logicTsConfig, logicIndex];
-            const host = createWatchedSystem([libFile, ...projectFiles], { currentDirectory: projectsLocation });
-            createSolutionBuilderWithWatch(host, [`${project}/${SubProject.logic}`]);
-            verifyWatches();
-            checkOutputErrorsInitial(host, emptyArray);
-            const outputFileStamps = getOutputFileStamps();
-            for (const stamp of outputFileStamps) {
-                assert.isDefined(stamp[1], `${stamp[0]} expected to be present`);
-            }
-
-            // Make non local change
-            verifyChangeInCore(`${coreIndex.content}
-function myFunc() { return 10; }`);
-
-            // Make local change to function bar
-            verifyChangeInCore(`${coreIndex.content}
-function myFunc() { return 100; }`);
-
-            function verifyChangeInCore(content: string) {
-                const outputFileStamps = getOutputFileStamps();
-                host.writeFile(coreIndex.path, content);
-
-                host.checkTimeoutQueueLengthAndRun(1); // Builds core
-                const changedCore = getOutputFileStamps();
-                verifyChangedFiles(changedCore, outputFileStamps, [
-                    ...getOutputFileNames(SubProject.core, "index")
-                ]);
-                host.checkTimeoutQueueLengthAndRun(1); // Builds logic
-                const changedLogic = getOutputFileStamps();
-                verifyChangedFiles(changedLogic, changedCore, [
-                    ...getOutputFileNames(SubProject.logic, "index")
-                ]);
-                host.checkTimeoutQueueLength(0);
-                checkOutputErrorsIncremental(host, emptyArray);
-                verifyWatches();
-            }
-
-            function getOutputFileStamps(): OutputFileStamp[] {
-                const result = [
-                    ...getOutputStamps(host, SubProject.core, "index"),
-                    ...getOutputStamps(host, SubProject.logic, "index"),
-                ];
-                return result;
-            }
-
-            function verifyWatches() {
-                checkWatchedFiles(host, projectFiles.map(f => f.path));
-                checkWatchedDirectories(host, emptyArray, /*recursive*/ false);
-                checkWatchedDirectories(host, [projectPath(SubProject.core), projectPath(SubProject.logic)], /*recursive*/ true);
-            }
-        });
-
-<<<<<<< HEAD
-        it("tsc-watch works with project references", () => {
-            // Build the composite project
-            const host = createSolutionInWatchMode();
-
-            createWatchOfConfigFile(tests[0].path, host);
-            checkOutputErrorsInitial(host, emptyArray);
-        });
-
-=======
-        describe("reports errors in all projects on incremental compile", () => {
-            function verifyIncrementalErrors(defaultBuildOptions?: BuildOptions, disabledConsoleClear?: boolean) {
-                const host = createSolutionInWatchMode(allFiles, defaultBuildOptions, disabledConsoleClear);
-                const outputFileStamps = getOutputFileStamps(host);
-
-                host.writeFile(logic[1].path, `${logic[1].content}
-let y: string = 10;`);
-
-                host.checkTimeoutQueueLengthAndRun(1); // Builds logic
-                const changedLogic = getOutputFileStamps(host);
-                verifyChangedFiles(changedLogic, outputFileStamps, emptyArray);
-                host.checkTimeoutQueueLength(0);
-                checkOutputErrorsIncremental(host, [
-                    `sample1/logic/index.ts(8,5): error TS2322: Type '10' is not assignable to type 'string'.\n`
-                ], disabledConsoleClear);
-
-                host.writeFile(core[1].path, `${core[1].content}
-let x: string = 10;`);
-
-                host.checkTimeoutQueueLengthAndRun(1); // Builds core
-                const changedCore = getOutputFileStamps(host);
-                verifyChangedFiles(changedCore, changedLogic, emptyArray);
-                host.checkTimeoutQueueLength(0);
-                checkOutputErrorsIncremental(host, [
-                    `sample1/core/index.ts(5,5): error TS2322: Type '10' is not assignable to type 'string'.\n`,
-                    `sample1/logic/index.ts(8,5): error TS2322: Type '10' is not assignable to type 'string'.\n`
-                ], disabledConsoleClear);
-            }
-
-            it("when preserveWatchOutput is not used", () => {
-                verifyIncrementalErrors();
-            });
-
-            it("when preserveWatchOutput is passed on command line", () => {
-                verifyIncrementalErrors({ preserveWatchOutput: true, watch: true }, /*disabledConsoleClear*/ true);
-            });
-        });
->>>>>>> e547cdf8
-        // TODO: write tests reporting errors but that will have more involved work since file
-    });
-}
+namespace ts.tscWatch {
+    export import libFile = TestFSWithWatch.libFile;
+    function createSolutionBuilder(system: WatchedSystem, rootNames: ReadonlyArray<string>, defaultOptions?: BuildOptions) {
+        const host = createSolutionBuilderWithWatchHost(system);
+        return ts.createSolutionBuilder(host, rootNames, defaultOptions || { watch: true });
+    }
+
+    function createSolutionBuilderWithWatch(host: WatchedSystem, rootNames: ReadonlyArray<string>, defaultOptions?: BuildOptions) {
+        const solutionBuilder = createSolutionBuilder(host, rootNames, defaultOptions);
+        solutionBuilder.buildAllProjects();
+        solutionBuilder.startWatching();
+        return solutionBuilder;
+    }
+
+    describe("tsbuild-watch program updates", () => {
+        const projectsLocation = "/user/username/projects";
+        const project = "sample1";
+        const enum SubProject {
+            core = "core",
+            logic = "logic",
+            tests = "tests",
+            ui = "ui"
+        }
+        type ReadonlyFile = Readonly<File>;
+        /** [tsconfig, index] | [tsconfig, index, anotherModule, someDecl] */
+        type SubProjectFiles = [ReadonlyFile, ReadonlyFile] | [ReadonlyFile, ReadonlyFile, ReadonlyFile, ReadonlyFile];
+        const root = Harness.IO.getWorkspaceRoot();
+
+        function projectPath(subProject: SubProject) {
+            return `${projectsLocation}/${project}/${subProject}`;
+        }
+
+        function projectFilePath(subProject: SubProject, baseFileName: string) {
+            return `${projectPath(subProject)}/${baseFileName.toLowerCase()}`;
+        }
+
+        function projectFile(subProject: SubProject, baseFileName: string): File {
+            return {
+                path: projectFilePath(subProject, baseFileName),
+                content: Harness.IO.readFile(`${root}/tests/projects/${project}/${subProject}/${baseFileName}`)!
+            };
+        }
+
+        function subProjectFiles(subProject: SubProject, anotherModuleAndSomeDecl?: true): SubProjectFiles {
+            const tsconfig = projectFile(subProject, "tsconfig.json");
+            const index = projectFile(subProject, "index.ts");
+            if (!anotherModuleAndSomeDecl) {
+                return [tsconfig, index];
+            }
+            const anotherModule = projectFile(SubProject.core, "anotherModule.ts");
+            const someDecl = projectFile(SubProject.core, "some_decl.ts");
+            return [tsconfig, index, anotherModule, someDecl];
+        }
+
+        function getOutputFileNames(subProject: SubProject, baseFileNameWithoutExtension: string) {
+            const file = projectFilePath(subProject, baseFileNameWithoutExtension);
+            return [`${file}.js`, `${file}.d.ts`];
+        }
+
+        type OutputFileStamp = [string, Date | undefined];
+        function getOutputStamps(host: WatchedSystem, subProject: SubProject, baseFileNameWithoutExtension: string): OutputFileStamp[] {
+            return getOutputFileNames(subProject, baseFileNameWithoutExtension).map(f => [f, host.getModifiedTime(f)] as OutputFileStamp);
+        }
+
+        function getOutputFileStamps(host: WatchedSystem, additionalFiles?: ReadonlyArray<[SubProject, string]>): OutputFileStamp[] {
+            const result = [
+                ...getOutputStamps(host, SubProject.core, "anotherModule"),
+                ...getOutputStamps(host, SubProject.core, "index"),
+                ...getOutputStamps(host, SubProject.logic, "index"),
+                ...getOutputStamps(host, SubProject.tests, "index"),
+            ];
+            if (additionalFiles) {
+                additionalFiles.forEach(([subProject, baseFileNameWithoutExtension]) => result.push(...getOutputStamps(host, subProject, baseFileNameWithoutExtension)));
+            }
+            return result;
+        }
+
+        function verifyChangedFiles(actualStamps: OutputFileStamp[], oldTimeStamps: OutputFileStamp[], changedFiles: string[]) {
+            for (let i = 0; i < oldTimeStamps.length; i++) {
+                const actual = actualStamps[i];
+                const old = oldTimeStamps[i];
+                if (contains(changedFiles, actual[0])) {
+                    assert.isTrue((actual[1] || 0) > (old[1] || 0), `${actual[0]} expected to written`);
+                }
+                else {
+                    assert.equal(actual[1], old[1], `${actual[0]} expected to not change`);
+                }
+            }
+        }
+
+        const core = subProjectFiles(SubProject.core, /*anotherModuleAndSomeDecl*/ true);
+        const logic = subProjectFiles(SubProject.logic);
+        const tests = subProjectFiles(SubProject.tests);
+        const ui = subProjectFiles(SubProject.ui);
+        const allFiles: ReadonlyArray<File> = [libFile, ...core, ...logic, ...tests, ...ui];
+        const testProjectExpectedWatchedFiles = [core[0], core[1], core[2], ...logic, ...tests].map(f => f.path);
+
+        function createSolutionInWatchMode(allFiles: ReadonlyArray<File>, defaultOptions?: BuildOptions, disableConsoleClears?: boolean) {
+            const host = createWatchedSystem(allFiles, { currentDirectory: projectsLocation });
+            createSolutionBuilderWithWatch(host, [`${project}/${SubProject.tests}`], defaultOptions);
+            verifyWatches(host);
+            checkOutputErrorsInitial(host, emptyArray, disableConsoleClears);
+            const outputFileStamps = getOutputFileStamps(host);
+            for (const stamp of outputFileStamps) {
+                assert.isDefined(stamp[1], `${stamp[0]} expected to be present`);
+            }
+            return host;
+        }
+
+        function verifyWatches(host: WatchedSystem) {
+            checkWatchedFiles(host, testProjectExpectedWatchedFiles);
+            checkWatchedDirectories(host, emptyArray, /*recursive*/ false);
+            checkWatchedDirectories(host, [projectPath(SubProject.core), projectPath(SubProject.logic)], /*recursive*/ true);
+        }
+
+        it("creates solution in watch mode", () => {
+            createSolutionInWatchMode(allFiles);
+        });
+
+        describe("validates the changes and watched files", () => {
+            const newFileWithoutExtension = "newFile";
+            const newFile: File = {
+                path: projectFilePath(SubProject.core, `${newFileWithoutExtension}.ts`),
+                content: `export const newFileConst = 30;`
+            };
+
+            function verifyProjectChanges(allFiles: ReadonlyArray<File>) {
+                function createSolutionInWatchModeToVerifyChanges(additionalFiles?: ReadonlyArray<[SubProject, string]>) {
+                    const host = createSolutionInWatchMode(allFiles);
+                    return { host, verifyChangeWithFile, verifyChangeAfterTimeout, verifyWatches };
+
+                    function verifyChangeWithFile(fileName: string, content: string) {
+                        const outputFileStamps = getOutputFileStamps(host, additionalFiles);
+                        host.writeFile(fileName, content);
+                        verifyChangeAfterTimeout(outputFileStamps);
+                    }
+
+                    function verifyChangeAfterTimeout(outputFileStamps: OutputFileStamp[]) {
+                        host.checkTimeoutQueueLengthAndRun(1); // Builds core
+                        const changedCore = getOutputFileStamps(host, additionalFiles);
+                        verifyChangedFiles(changedCore, outputFileStamps, [
+                            ...getOutputFileNames(SubProject.core, "anotherModule"), // This should not be written really
+                            ...getOutputFileNames(SubProject.core, "index"),
+                            ...(additionalFiles ? getOutputFileNames(SubProject.core, newFileWithoutExtension) : emptyArray)
+                        ]);
+                        host.checkTimeoutQueueLengthAndRun(1); // Builds logic
+                        const changedLogic = getOutputFileStamps(host, additionalFiles);
+                        verifyChangedFiles(changedLogic, changedCore, [
+                            ...getOutputFileNames(SubProject.logic, "index") // Again these need not be written
+                        ]);
+                        host.checkTimeoutQueueLengthAndRun(1); // Builds tests
+                        const changedTests = getOutputFileStamps(host, additionalFiles);
+                        verifyChangedFiles(changedTests, changedLogic, [
+                            ...getOutputFileNames(SubProject.tests, "index") // Again these need not be written
+                        ]);
+                        host.checkTimeoutQueueLength(0);
+                        checkOutputErrorsIncremental(host, emptyArray);
+                        verifyWatches();
+                    }
+
+                    function verifyWatches() {
+                        checkWatchedFiles(host, additionalFiles ? testProjectExpectedWatchedFiles.concat(newFile.path) : testProjectExpectedWatchedFiles);
+                        checkWatchedDirectories(host, emptyArray, /*recursive*/ false);
+                        checkWatchedDirectories(host, [projectPath(SubProject.core), projectPath(SubProject.logic)], /*recursive*/ true);
+                    }
+                }
+
+                it("change builds changes and reports found errors message", () => {
+                    const { host, verifyChangeWithFile, verifyChangeAfterTimeout } = createSolutionInWatchModeToVerifyChanges();
+                    verifyChange(`${core[1].content}
+export class someClass { }`);
+
+                    // Another change requeues and builds it
+                    verifyChange(core[1].content);
+
+                    // Two changes together report only single time message: File change detected. Starting incremental compilation...
+                    const outputFileStamps = getOutputFileStamps(host);
+                    const change1 = `${core[1].content}
+export class someClass { }`;
+                    host.writeFile(core[1].path, change1);
+                    host.writeFile(core[1].path, `${change1}
+export class someClass2 { }`);
+                    verifyChangeAfterTimeout(outputFileStamps);
+
+                    function verifyChange(coreContent: string) {
+                        verifyChangeWithFile(core[1].path, coreContent);
+                    }
+                });
+
+                it("non local change does not start build of referencing projects", () => {
+                    const host = createSolutionInWatchMode(allFiles);
+                    const outputFileStamps = getOutputFileStamps(host);
+                    host.writeFile(core[1].path, `${core[1].content}
+function foo() { }`);
+                    host.checkTimeoutQueueLengthAndRun(1); // Builds core
+                    const changedCore = getOutputFileStamps(host);
+                    verifyChangedFiles(changedCore, outputFileStamps, [
+                        ...getOutputFileNames(SubProject.core, "anotherModule"), // This should not be written really
+                        ...getOutputFileNames(SubProject.core, "index"),
+                    ]);
+                    host.checkTimeoutQueueLength(0);
+                    checkOutputErrorsIncremental(host, emptyArray);
+                    verifyWatches(host);
+                });
+
+                it("builds when new file is added, and its subsequent updates", () => {
+                    const additinalFiles: ReadonlyArray<[SubProject, string]> = [[SubProject.core, newFileWithoutExtension]];
+                    const { verifyChangeWithFile } = createSolutionInWatchModeToVerifyChanges(additinalFiles);
+                    verifyChange(newFile.content);
+
+                    // Another change requeues and builds it
+                    verifyChange(`${newFile.content}
+export class someClass2 { }`);
+
+                    function verifyChange(newFileContent: string) {
+                        verifyChangeWithFile(newFile.path, newFileContent);
+                    }
+                });
+            }
+
+            describe("with simple project reference graph", () => {
+                verifyProjectChanges(allFiles);
+            });
+
+            describe("with circular project reference", () => {
+                const [coreTsconfig, ...otherCoreFiles] = core;
+                const circularCoreConfig: File = {
+                    path: coreTsconfig.path,
+                    content: JSON.stringify({
+                        compilerOptions: { composite: true, declaration: true },
+                        references: [{ path: "../tests", circular: true }]
+                    })
+                };
+                verifyProjectChanges([libFile, circularCoreConfig, ...otherCoreFiles, ...logic, ...tests]);
+            });
+        });
+
+        it("watches config files that are not present", () => {
+            const allFiles = [libFile, ...core, logic[1], ...tests];
+            const host = createWatchedSystem(allFiles, { currentDirectory: projectsLocation });
+            createSolutionBuilderWithWatch(host, [`${project}/${SubProject.tests}`]);
+            checkWatchedFiles(host, [core[0], core[1], core[2], logic[0], ...tests].map(f => f.path));
+            checkWatchedDirectories(host, emptyArray, /*recursive*/ false);
+            checkWatchedDirectories(host, [projectPath(SubProject.core)], /*recursive*/ true);
+            checkOutputErrorsInitial(host, [
+                createCompilerDiagnostic(Diagnostics.File_0_not_found, logic[0].path)
+            ]);
+            for (const f of [
+                ...getOutputFileNames(SubProject.core, "anotherModule"),
+                ...getOutputFileNames(SubProject.core, "index")
+            ]) {
+                assert.isTrue(host.fileExists(f), `${f} expected to be present`);
+            }
+            for (const f of [
+                ...getOutputFileNames(SubProject.logic, "index"),
+                ...getOutputFileNames(SubProject.tests, "index")
+            ]) {
+                assert.isFalse(host.fileExists(f), `${f} expected to be absent`);
+            }
+
+            // Create tsconfig file for logic and see that build succeeds
+            const initial = getOutputFileStamps(host);
+            host.writeFile(logic[0].path, logic[0].content);
+            host.checkTimeoutQueueLengthAndRun(1); // Builds logic
+            const changedLogic = getOutputFileStamps(host);
+            verifyChangedFiles(changedLogic, initial, [
+                ...getOutputFileNames(SubProject.logic, "index")
+            ]);
+            host.checkTimeoutQueueLengthAndRun(1); // Builds tests
+            const changedTests = getOutputFileStamps(host);
+            verifyChangedFiles(changedTests, changedLogic, [
+                ...getOutputFileNames(SubProject.tests, "index")
+            ]);
+            host.checkTimeoutQueueLength(0);
+            checkOutputErrorsIncremental(host, emptyArray);
+            verifyWatches(host);
+        });
+
+        it("when referenced using prepend, builds referencing project even for non local change", () => {
+            const coreTsConfig: File = {
+                path: core[0].path,
+                content: JSON.stringify({
+                    compilerOptions: { composite: true, declaration: true, outFile: "index.js" }
+                })
+            };
+            const coreIndex: File = {
+                path: core[1].path,
+                content: `function foo() { return 10; }`
+            };
+            const logicTsConfig: File = {
+                path: logic[0].path,
+                content: JSON.stringify({
+                    compilerOptions: { composite: true, declaration: true, outFile: "index.js" },
+                    references: [{ path: "../core", prepend: true }]
+                })
+            };
+            const logicIndex: File = {
+                path: logic[1].path,
+                content: `function bar() { return foo() + 1 };`
+            };
+
+            const projectFiles = [coreTsConfig, coreIndex, logicTsConfig, logicIndex];
+            const host = createWatchedSystem([libFile, ...projectFiles], { currentDirectory: projectsLocation });
+            createSolutionBuilderWithWatch(host, [`${project}/${SubProject.logic}`]);
+            verifyWatches();
+            checkOutputErrorsInitial(host, emptyArray);
+            const outputFileStamps = getOutputFileStamps();
+            for (const stamp of outputFileStamps) {
+                assert.isDefined(stamp[1], `${stamp[0]} expected to be present`);
+            }
+
+            // Make non local change
+            verifyChangeInCore(`${coreIndex.content}
+function myFunc() { return 10; }`);
+
+            // Make local change to function bar
+            verifyChangeInCore(`${coreIndex.content}
+function myFunc() { return 100; }`);
+
+            function verifyChangeInCore(content: string) {
+                const outputFileStamps = getOutputFileStamps();
+                host.writeFile(coreIndex.path, content);
+
+                host.checkTimeoutQueueLengthAndRun(1); // Builds core
+                const changedCore = getOutputFileStamps();
+                verifyChangedFiles(changedCore, outputFileStamps, [
+                    ...getOutputFileNames(SubProject.core, "index")
+                ]);
+                host.checkTimeoutQueueLengthAndRun(1); // Builds logic
+                const changedLogic = getOutputFileStamps();
+                verifyChangedFiles(changedLogic, changedCore, [
+                    ...getOutputFileNames(SubProject.logic, "index")
+                ]);
+                host.checkTimeoutQueueLength(0);
+                checkOutputErrorsIncremental(host, emptyArray);
+                verifyWatches();
+            }
+
+            function getOutputFileStamps(): OutputFileStamp[] {
+                const result = [
+                    ...getOutputStamps(host, SubProject.core, "index"),
+                    ...getOutputStamps(host, SubProject.logic, "index"),
+                ];
+                return result;
+            }
+
+            function verifyWatches() {
+                checkWatchedFiles(host, projectFiles.map(f => f.path));
+                checkWatchedDirectories(host, emptyArray, /*recursive*/ false);
+                checkWatchedDirectories(host, [projectPath(SubProject.core), projectPath(SubProject.logic)], /*recursive*/ true);
+            }
+        });
+
+        describe("reports errors in all projects on incremental compile", () => {
+            function verifyIncrementalErrors(defaultBuildOptions?: BuildOptions, disabledConsoleClear?: boolean) {
+                const host = createSolutionInWatchMode(allFiles, defaultBuildOptions, disabledConsoleClear);
+                const outputFileStamps = getOutputFileStamps(host);
+
+                host.writeFile(logic[1].path, `${logic[1].content}
+let y: string = 10;`);
+
+                host.checkTimeoutQueueLengthAndRun(1); // Builds logic
+                const changedLogic = getOutputFileStamps(host);
+                verifyChangedFiles(changedLogic, outputFileStamps, emptyArray);
+                host.checkTimeoutQueueLength(0);
+                checkOutputErrorsIncremental(host, [
+                    `sample1/logic/index.ts(8,5): error TS2322: Type '10' is not assignable to type 'string'.\n`
+                ], disabledConsoleClear);
+
+                host.writeFile(core[1].path, `${core[1].content}
+let x: string = 10;`);
+
+                host.checkTimeoutQueueLengthAndRun(1); // Builds core
+                const changedCore = getOutputFileStamps(host);
+                verifyChangedFiles(changedCore, changedLogic, emptyArray);
+                host.checkTimeoutQueueLength(0);
+                checkOutputErrorsIncremental(host, [
+                    `sample1/core/index.ts(5,5): error TS2322: Type '10' is not assignable to type 'string'.\n`,
+                    `sample1/logic/index.ts(8,5): error TS2322: Type '10' is not assignable to type 'string'.\n`
+                ], disabledConsoleClear);
+            }
+
+            it("when preserveWatchOutput is not used", () => {
+                verifyIncrementalErrors();
+            });
+
+            it("when preserveWatchOutput is passed on command line", () => {
+                verifyIncrementalErrors({ preserveWatchOutput: true, watch: true }, /*disabledConsoleClear*/ true);
+            });
+        });
+
+        it("tsc-watch works with project references", () => {
+            // Build the composite project
+            const host = createSolutionInWatchMode(allFiles);
+
+            createWatchOfConfigFile(tests[0].path, host);
+            checkOutputErrorsInitial(host, emptyArray);
+        });
+    });
+}