//// [FunctionDeclaration9_es6.ts]
function * foo() {
  var v = { [yield]: foo }
}

//// [FunctionDeclaration9_es6.js]
function foo() {
<<<<<<< HEAD
    var v = (_a = {}, _a[] =
        foo, _a);
=======
    var v = (_a = {},
        _a[] = foo,
        _a);
>>>>>>> 7b22880b
    var _a;
}
<|MERGE_RESOLUTION|>--- conflicted
+++ resolved
@@ -1,17 +1,12 @@
-//// [FunctionDeclaration9_es6.ts]
+//// [FunctionDeclaration9_es6.ts]
 function * foo() {
   var v = { [yield]: foo }
-}
-
-//// [FunctionDeclaration9_es6.js]
-function foo() {
-<<<<<<< HEAD
-    var v = (_a = {}, _a[] =
-        foo, _a);
-=======
-    var v = (_a = {},
-        _a[] = foo,
-        _a);
->>>>>>> 7b22880b
-    var _a;
-}
+}
+
+//// [FunctionDeclaration9_es6.js]
+function foo() {
+    var v = (_a = {},
+        _a[] = foo,
+        _a);
+    var _a;
+}