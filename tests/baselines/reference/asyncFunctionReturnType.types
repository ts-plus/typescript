=== tests/cases/compiler/asyncFunctionReturnType.ts ===
async function fAsync() {
>fAsync : () => Promise<(number | boolean)[]>

    // Without explicit type annotation, this is just an array.
    return [1, true];
>[1, true] : (number | boolean)[]
>1 : 1
>true : true
}

async function fAsyncExplicit(): Promise<[number, boolean]> {
>fAsyncExplicit : () => Promise<[number, boolean]>
>Promise : Promise<T>

    // This is contextually typed as a tuple.
    return [1, true];
>[1, true] : [number, true]
<<<<<<< HEAD
>1 : number
=======
>1 : 1
>>>>>>> 9950b98b
>true : true
}

<|MERGE_RESOLUTION|>--- conflicted
+++ resolved
@@ -1,26 +1,22 @@
-=== tests/cases/compiler/asyncFunctionReturnType.ts ===
-async function fAsync() {
->fAsync : () => Promise<(number | boolean)[]>
-
-    // Without explicit type annotation, this is just an array.
-    return [1, true];
->[1, true] : (number | boolean)[]
->1 : 1
->true : true
-}
-
-async function fAsyncExplicit(): Promise<[number, boolean]> {
->fAsyncExplicit : () => Promise<[number, boolean]>
->Promise : Promise<T>
-
-    // This is contextually typed as a tuple.
-    return [1, true];
->[1, true] : [number, true]
-<<<<<<< HEAD
->1 : number
-=======
->1 : 1
->>>>>>> 9950b98b
->true : true
-}
-
+=== tests/cases/compiler/asyncFunctionReturnType.ts ===
+async function fAsync() {
+>fAsync : () => Promise<(number | boolean)[]>
+
+    // Without explicit type annotation, this is just an array.
+    return [1, true];
+>[1, true] : (number | boolean)[]
+>1 : 1
+>true : true
+}
+
+async function fAsyncExplicit(): Promise<[number, boolean]> {
+>fAsyncExplicit : () => Promise<[number, boolean]>
+>Promise : Promise<T>
+
+    // This is contextually typed as a tuple.
+    return [1, true];
+>[1, true] : [number, true]
+>1 : 1
+>true : true
+}
+