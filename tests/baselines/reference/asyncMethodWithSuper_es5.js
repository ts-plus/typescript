--- conflicted
+++ resolved
@@ -1,112 +1,106 @@
-//// [asyncMethodWithSuper_es5.ts]
-class A {
-    x() {
-    }
-}
-
-class B extends A {
-    // async method with only call/get on 'super' does not require a binding
-    async simple() {
-        // call with property access
-        super.x();
-
-        // call with element access
-        super["x"]();
-
-        // property access (read)
-        const a = super.x;
-
-        // element access (read)
-        const b = super["x"];
-    }
-
-    // async method with assignment/destructuring on 'super' requires a binding
-    async advanced() {
-        const f = () => {};
-
-        // call with property access
-        super.x();
-
-        // call with element access
-        super["x"]();
-
-        // property access (read)
-        const a = super.x;
-
-        // element access (read)
-        const b = super["x"];
-
-        // property access (assign)
-        super.x = f;
-
-        // element access (assign)
-        super["x"] = f;
-
-        // destructuring assign with property access
-        ({ f: super.x } = { f });
-
-        // destructuring assign with element access
-        ({ f: super["x"] } = { f });
-    }
-}
-
-//// [asyncMethodWithSuper_es5.js]
-var A = (function () {
-    function A() {
-    }
-    A.prototype.x = function () {
-    };
-    return A;
-}());
-var B = (function (_super) {
-    __extends(B, _super);
-    function B() {
-        return _super.apply(this, arguments) || this;
-    }
-    // async method with only call/get on 'super' does not require a binding
-    B.prototype.simple = function () {
-        return __awaiter(this, void 0, void 0, function () {
-            var a, b;
-            return __generator(this, function (_a) {
-                // call with property access
-                _super.prototype.x.call(this);
-                // call with element access
-                _super.prototype["x"].call(this);
-                a = _super.prototype.x;
-                b = _super.prototype["x"];
-                return [2 /*return*/];
-            });
-        });
-    };
-    // async method with assignment/destructuring on 'super' requires a binding
-    B.prototype.advanced = function () {
-        return __awaiter(this, void 0, void 0, function () {
-            var f, a, b;
-            return __generator(this, function (_a) {
-                f = function () { };
-                // call with property access
-                _super.prototype.x.call(this);
-                // call with element access
-                _super.prototype["x"].call(this);
-                a = _super.prototype.x;
-                b = _super.prototype["x"];
-                // property access (assign)
-                _super.prototype.x = f;
-                // element access (assign)
-                _super.prototype["x"] = f;
-                // destructuring assign with property access
-<<<<<<< HEAD
-                (super.x = { f: f }.f);
-                // destructuring assign with element access
-                (super["x"] = { f: f }.f);
-=======
-                (_super.prototype.x = { f: f }.f);
-                // destructuring assign with element access
-                (_super.prototype["x"] = { f: f }.f);
->>>>>>> 9a1a605f
-                return [2 /*return*/];
-            });
-        });
-    };
-    return B;
-}(A));
+//// [asyncMethodWithSuper_es5.ts]
+class A {
+    x() {
+    }
+}
+
+class B extends A {
+    // async method with only call/get on 'super' does not require a binding
+    async simple() {
+        // call with property access
+        super.x();
+
+        // call with element access
+        super["x"]();
+
+        // property access (read)
+        const a = super.x;
+
+        // element access (read)
+        const b = super["x"];
+    }
+
+    // async method with assignment/destructuring on 'super' requires a binding
+    async advanced() {
+        const f = () => {};
+
+        // call with property access
+        super.x();
+
+        // call with element access
+        super["x"]();
+
+        // property access (read)
+        const a = super.x;
+
+        // element access (read)
+        const b = super["x"];
+
+        // property access (assign)
+        super.x = f;
+
+        // element access (assign)
+        super["x"] = f;
+
+        // destructuring assign with property access
+        ({ f: super.x } = { f });
+
+        // destructuring assign with element access
+        ({ f: super["x"] } = { f });
+    }
+}
+
+//// [asyncMethodWithSuper_es5.js]
+var A = (function () {
+    function A() {
+    }
+    A.prototype.x = function () {
+    };
+    return A;
+}());
+var B = (function (_super) {
+    __extends(B, _super);
+    function B() {
+        return _super.apply(this, arguments) || this;
+    }
+    // async method with only call/get on 'super' does not require a binding
+    B.prototype.simple = function () {
+        return __awaiter(this, void 0, void 0, function () {
+            var a, b;
+            return __generator(this, function (_a) {
+                // call with property access
+                _super.prototype.x.call(this);
+                // call with element access
+                _super.prototype["x"].call(this);
+                a = _super.prototype.x;
+                b = _super.prototype["x"];
+                return [2 /*return*/];
+            });
+        });
+    };
+    // async method with assignment/destructuring on 'super' requires a binding
+    B.prototype.advanced = function () {
+        return __awaiter(this, void 0, void 0, function () {
+            var f, a, b;
+            return __generator(this, function (_a) {
+                f = function () { };
+                // call with property access
+                _super.prototype.x.call(this);
+                // call with element access
+                _super.prototype["x"].call(this);
+                a = _super.prototype.x;
+                b = _super.prototype["x"];
+                // property access (assign)
+                _super.prototype.x = f;
+                // element access (assign)
+                _super.prototype["x"] = f;
+                // destructuring assign with property access
+                (_super.prototype.x = { f: f }.f);
+                // destructuring assign with element access
+                (_super.prototype["x"] = { f: f }.f);
+                return [2 /*return*/];
+            });
+        });
+    };
+    return B;
+}(A));