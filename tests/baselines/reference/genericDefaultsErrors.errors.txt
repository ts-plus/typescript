tests/cases/compiler/genericDefaultsErrors.ts(4,41): error TS2344: Type 'number' does not satisfy the constraint 'string'.
tests/cases/compiler/genericDefaultsErrors.ts(5,59): error TS2344: Type 'T' does not satisfy the constraint 'number'.
  Type 'string' is not assignable to type 'number'.
tests/cases/compiler/genericDefaultsErrors.ts(6,44): error TS2344: Type 'T' does not satisfy the constraint 'number'.
tests/cases/compiler/genericDefaultsErrors.ts(7,39): error TS2344: Type 'number' does not satisfy the constraint 'T'.
tests/cases/compiler/genericDefaultsErrors.ts(11,1): error TS2346: Supplied parameters do not match any signature of call target.
tests/cases/compiler/genericDefaultsErrors.ts(14,1): error TS2346: Supplied parameters do not match any signature of call target.
tests/cases/compiler/genericDefaultsErrors.ts(18,13): error TS2345: Argument of type '"a"' is not assignable to parameter of type 'number'.
tests/cases/compiler/genericDefaultsErrors.ts(21,11): error TS2428: All declarations of 'i00' must have identical type parameters.
tests/cases/compiler/genericDefaultsErrors.ts(24,11): error TS2428: All declarations of 'i01' must have identical type parameters.
tests/cases/compiler/genericDefaultsErrors.ts(26,27): error TS2705: Required type parameters may not follow optional type parameters.
tests/cases/compiler/genericDefaultsErrors.ts(27,34): error TS2344: Type 'number' does not satisfy the constraint 'string'.
tests/cases/compiler/genericDefaultsErrors.ts(28,52): error TS2344: Type 'T' does not satisfy the constraint 'number'.
  Type 'string' is not assignable to type 'number'.
<<<<<<< HEAD
tests/cases/compiler/genericDefaultsErrors.ts(29,37): error TS2344: Type 'T' does not satisfy the constraint 'number'.
tests/cases/compiler/genericDefaultsErrors.ts(30,32): error TS2344: Type 'number' does not satisfy the constraint 'T'.
tests/cases/compiler/genericDefaultsErrors.ts(33,15): error TS2707: Generic type 'i09<T, U, V>' requires between 2 and 3 type arguments.
tests/cases/compiler/genericDefaultsErrors.ts(34,15): error TS2707: Generic type 'i09<T, U, V>' requires between 2 and 3 type arguments.
tests/cases/compiler/genericDefaultsErrors.ts(37,15): error TS2707: Generic type 'i09<T, U, V>' requires between 2 and 3 type arguments.
tests/cases/compiler/genericDefaultsErrors.ts(39,17): error TS2367: Type parameter 'T' cannot be referenced outside of a declaration that defines it.
=======
tests/cases/compiler/genericDefaultsErrors.ts(38,37): error TS2344: Type 'T' does not satisfy the constraint 'number'.
tests/cases/compiler/genericDefaultsErrors.ts(39,32): error TS2344: Type 'number' does not satisfy the constraint 'T'.
tests/cases/compiler/genericDefaultsErrors.ts(42,15): error TS2707: Generic type 'i09<T, U, V>' requires between 2 and 3 type arguments.
tests/cases/compiler/genericDefaultsErrors.ts(43,15): error TS2707: Generic type 'i09<T, U, V>' requires between 2 and 3 type arguments.
tests/cases/compiler/genericDefaultsErrors.ts(46,15): error TS2707: Generic type 'i09<T, U, V>' requires between 2 and 3 type arguments.
tests/cases/compiler/genericDefaultsErrors.ts(48,20): error TS2367: Type parameter 'T' cannot be referenced outside of the declaration that defines it.
>>>>>>> 76ba6a7f


==== tests/cases/compiler/genericDefaultsErrors.ts (18 errors) ====
    
    declare const x: any;
    
    declare function f03<T extends string = number>(): void; // error
                                            ~~~~~~
!!! error TS2344: Type 'number' does not satisfy the constraint 'string'.
    declare function f04<T extends string, U extends number = T>(): void; // error
                                                              ~
!!! error TS2344: Type 'T' does not satisfy the constraint 'number'.
!!! error TS2344:   Type 'string' is not assignable to type 'number'.
    declare function f05<T, U extends number = T>(): void; // error
                                               ~
!!! error TS2344: Type 'T' does not satisfy the constraint 'number'.
    declare function f06<T, U extends T = number>(): void; // error
                                          ~~~~~~
!!! error TS2344: Type 'number' does not satisfy the constraint 'T'.
    
    declare function f11<T, U, V = number>(): void;
    f11(); // ok
    f11<1>(); // error
    ~~~~~~~~
!!! error TS2346: Supplied parameters do not match any signature of call target.
    f11<1, 2>(); // ok
    f11<1, 2, 3>(); // ok
    f11<1, 2, 3, 4>(); // error
    ~~~~~~~~~~~~~~~~~
!!! error TS2346: Supplied parameters do not match any signature of call target.
    
    declare function f12<T, U = T>(a?: U): void;
    f12<number>(); // ok
    f12<number>("a"); // error
                ~~~
!!! error TS2345: Argument of type '"a"' is not assignable to parameter of type 'number'.
    
    interface i00<T> { } // ok
    interface i00<U = number> { } // error
              ~~~
!!! error TS2428: All declarations of 'i00' must have identical type parameters.
    
    interface i01<T = number> { } // ok
    interface i01<T = string> { } // error
              ~~~
!!! error TS2428: All declarations of 'i01' must have identical type parameters.
    
    interface i04<T = number, U> { } // error
                              ~
!!! error TS2705: Required type parameters may not follow optional type parameters.
    interface i05<T extends string = number> { } // error
                                     ~~~~~~
!!! error TS2344: Type 'number' does not satisfy the constraint 'string'.
    interface i06<T extends string, U extends number = T> { } // error
                                                       ~
!!! error TS2344: Type 'T' does not satisfy the constraint 'number'.
!!! error TS2344:   Type 'string' is not assignable to type 'number'.
    interface i07<T, U extends number = T> { } // error
                                        ~
!!! error TS2344: Type 'T' does not satisfy the constraint 'number'.
    interface i08<T, U extends T = number> { } // error
                                   ~~~~~~
!!! error TS2344: Type 'number' does not satisfy the constraint 'T'.
    
    interface i09<T, U, V = number> { }
    type i09t00 = i09; // error
                  ~~~
!!! error TS2707: Generic type 'i09<T, U, V>' requires between 2 and 3 type arguments.
    type i09t01 = i09<1>; // error
                  ~~~~~~
!!! error TS2707: Generic type 'i09<T, U, V>' requires between 2 and 3 type arguments.
    type i09t02 = i09<1, 2>; // ok
    type i09t03 = i09<1, 2, 3>; // ok
    type i09t04 = i09<1, 2, 3, 4>; // error
                  ~~~~~~~~~~~~~~~
!!! error TS2707: Generic type 'i09<T, U, V>' requires between 2 and 3 type arguments.
    
    interface i10 { x: T; } // error
                       ~
!!! error TS2367: Type parameter 'T' cannot be referenced outside of the declaration that defines it.
    interface i10<T = number> {}<|MERGE_RESOLUTION|>--- conflicted
+++ resolved
@@ -1,110 +1,101 @@
-tests/cases/compiler/genericDefaultsErrors.ts(4,41): error TS2344: Type 'number' does not satisfy the constraint 'string'.
-tests/cases/compiler/genericDefaultsErrors.ts(5,59): error TS2344: Type 'T' does not satisfy the constraint 'number'.
-  Type 'string' is not assignable to type 'number'.
-tests/cases/compiler/genericDefaultsErrors.ts(6,44): error TS2344: Type 'T' does not satisfy the constraint 'number'.
-tests/cases/compiler/genericDefaultsErrors.ts(7,39): error TS2344: Type 'number' does not satisfy the constraint 'T'.
-tests/cases/compiler/genericDefaultsErrors.ts(11,1): error TS2346: Supplied parameters do not match any signature of call target.
-tests/cases/compiler/genericDefaultsErrors.ts(14,1): error TS2346: Supplied parameters do not match any signature of call target.
-tests/cases/compiler/genericDefaultsErrors.ts(18,13): error TS2345: Argument of type '"a"' is not assignable to parameter of type 'number'.
-tests/cases/compiler/genericDefaultsErrors.ts(21,11): error TS2428: All declarations of 'i00' must have identical type parameters.
-tests/cases/compiler/genericDefaultsErrors.ts(24,11): error TS2428: All declarations of 'i01' must have identical type parameters.
-tests/cases/compiler/genericDefaultsErrors.ts(26,27): error TS2705: Required type parameters may not follow optional type parameters.
-tests/cases/compiler/genericDefaultsErrors.ts(27,34): error TS2344: Type 'number' does not satisfy the constraint 'string'.
-tests/cases/compiler/genericDefaultsErrors.ts(28,52): error TS2344: Type 'T' does not satisfy the constraint 'number'.
-  Type 'string' is not assignable to type 'number'.
-<<<<<<< HEAD
-tests/cases/compiler/genericDefaultsErrors.ts(29,37): error TS2344: Type 'T' does not satisfy the constraint 'number'.
-tests/cases/compiler/genericDefaultsErrors.ts(30,32): error TS2344: Type 'number' does not satisfy the constraint 'T'.
-tests/cases/compiler/genericDefaultsErrors.ts(33,15): error TS2707: Generic type 'i09<T, U, V>' requires between 2 and 3 type arguments.
-tests/cases/compiler/genericDefaultsErrors.ts(34,15): error TS2707: Generic type 'i09<T, U, V>' requires between 2 and 3 type arguments.
-tests/cases/compiler/genericDefaultsErrors.ts(37,15): error TS2707: Generic type 'i09<T, U, V>' requires between 2 and 3 type arguments.
-tests/cases/compiler/genericDefaultsErrors.ts(39,17): error TS2367: Type parameter 'T' cannot be referenced outside of a declaration that defines it.
-=======
-tests/cases/compiler/genericDefaultsErrors.ts(38,37): error TS2344: Type 'T' does not satisfy the constraint 'number'.
-tests/cases/compiler/genericDefaultsErrors.ts(39,32): error TS2344: Type 'number' does not satisfy the constraint 'T'.
-tests/cases/compiler/genericDefaultsErrors.ts(42,15): error TS2707: Generic type 'i09<T, U, V>' requires between 2 and 3 type arguments.
-tests/cases/compiler/genericDefaultsErrors.ts(43,15): error TS2707: Generic type 'i09<T, U, V>' requires between 2 and 3 type arguments.
-tests/cases/compiler/genericDefaultsErrors.ts(46,15): error TS2707: Generic type 'i09<T, U, V>' requires between 2 and 3 type arguments.
-tests/cases/compiler/genericDefaultsErrors.ts(48,20): error TS2367: Type parameter 'T' cannot be referenced outside of the declaration that defines it.
->>>>>>> 76ba6a7f
-
-
-==== tests/cases/compiler/genericDefaultsErrors.ts (18 errors) ====
-    
-    declare const x: any;
-    
-    declare function f03<T extends string = number>(): void; // error
-                                            ~~~~~~
-!!! error TS2344: Type 'number' does not satisfy the constraint 'string'.
-    declare function f04<T extends string, U extends number = T>(): void; // error
-                                                              ~
-!!! error TS2344: Type 'T' does not satisfy the constraint 'number'.
-!!! error TS2344:   Type 'string' is not assignable to type 'number'.
-    declare function f05<T, U extends number = T>(): void; // error
-                                               ~
-!!! error TS2344: Type 'T' does not satisfy the constraint 'number'.
-    declare function f06<T, U extends T = number>(): void; // error
-                                          ~~~~~~
-!!! error TS2344: Type 'number' does not satisfy the constraint 'T'.
-    
-    declare function f11<T, U, V = number>(): void;
-    f11(); // ok
-    f11<1>(); // error
-    ~~~~~~~~
-!!! error TS2346: Supplied parameters do not match any signature of call target.
-    f11<1, 2>(); // ok
-    f11<1, 2, 3>(); // ok
-    f11<1, 2, 3, 4>(); // error
-    ~~~~~~~~~~~~~~~~~
-!!! error TS2346: Supplied parameters do not match any signature of call target.
-    
-    declare function f12<T, U = T>(a?: U): void;
-    f12<number>(); // ok
-    f12<number>("a"); // error
-                ~~~
-!!! error TS2345: Argument of type '"a"' is not assignable to parameter of type 'number'.
-    
-    interface i00<T> { } // ok
-    interface i00<U = number> { } // error
-              ~~~
-!!! error TS2428: All declarations of 'i00' must have identical type parameters.
-    
-    interface i01<T = number> { } // ok
-    interface i01<T = string> { } // error
-              ~~~
-!!! error TS2428: All declarations of 'i01' must have identical type parameters.
-    
-    interface i04<T = number, U> { } // error
-                              ~
-!!! error TS2705: Required type parameters may not follow optional type parameters.
-    interface i05<T extends string = number> { } // error
-                                     ~~~~~~
-!!! error TS2344: Type 'number' does not satisfy the constraint 'string'.
-    interface i06<T extends string, U extends number = T> { } // error
-                                                       ~
-!!! error TS2344: Type 'T' does not satisfy the constraint 'number'.
-!!! error TS2344:   Type 'string' is not assignable to type 'number'.
-    interface i07<T, U extends number = T> { } // error
-                                        ~
-!!! error TS2344: Type 'T' does not satisfy the constraint 'number'.
-    interface i08<T, U extends T = number> { } // error
-                                   ~~~~~~
-!!! error TS2344: Type 'number' does not satisfy the constraint 'T'.
-    
-    interface i09<T, U, V = number> { }
-    type i09t00 = i09; // error
-                  ~~~
-!!! error TS2707: Generic type 'i09<T, U, V>' requires between 2 and 3 type arguments.
-    type i09t01 = i09<1>; // error
-                  ~~~~~~
-!!! error TS2707: Generic type 'i09<T, U, V>' requires between 2 and 3 type arguments.
-    type i09t02 = i09<1, 2>; // ok
-    type i09t03 = i09<1, 2, 3>; // ok
-    type i09t04 = i09<1, 2, 3, 4>; // error
-                  ~~~~~~~~~~~~~~~
-!!! error TS2707: Generic type 'i09<T, U, V>' requires between 2 and 3 type arguments.
-    
-    interface i10 { x: T; } // error
-                       ~
-!!! error TS2367: Type parameter 'T' cannot be referenced outside of the declaration that defines it.
+tests/cases/compiler/genericDefaultsErrors.ts(4,41): error TS2344: Type 'number' does not satisfy the constraint 'string'.
+tests/cases/compiler/genericDefaultsErrors.ts(5,59): error TS2344: Type 'T' does not satisfy the constraint 'number'.
+  Type 'string' is not assignable to type 'number'.
+tests/cases/compiler/genericDefaultsErrors.ts(6,44): error TS2344: Type 'T' does not satisfy the constraint 'number'.
+tests/cases/compiler/genericDefaultsErrors.ts(7,39): error TS2344: Type 'number' does not satisfy the constraint 'T'.
+tests/cases/compiler/genericDefaultsErrors.ts(11,1): error TS2346: Supplied parameters do not match any signature of call target.
+tests/cases/compiler/genericDefaultsErrors.ts(14,1): error TS2346: Supplied parameters do not match any signature of call target.
+tests/cases/compiler/genericDefaultsErrors.ts(18,13): error TS2345: Argument of type '"a"' is not assignable to parameter of type 'number'.
+tests/cases/compiler/genericDefaultsErrors.ts(21,11): error TS2428: All declarations of 'i00' must have identical type parameters.
+tests/cases/compiler/genericDefaultsErrors.ts(24,11): error TS2428: All declarations of 'i01' must have identical type parameters.
+tests/cases/compiler/genericDefaultsErrors.ts(26,27): error TS2705: Required type parameters may not follow optional type parameters.
+tests/cases/compiler/genericDefaultsErrors.ts(27,34): error TS2344: Type 'number' does not satisfy the constraint 'string'.
+tests/cases/compiler/genericDefaultsErrors.ts(28,52): error TS2344: Type 'T' does not satisfy the constraint 'number'.
+  Type 'string' is not assignable to type 'number'.
+tests/cases/compiler/genericDefaultsErrors.ts(29,37): error TS2344: Type 'T' does not satisfy the constraint 'number'.
+tests/cases/compiler/genericDefaultsErrors.ts(30,32): error TS2344: Type 'number' does not satisfy the constraint 'T'.
+tests/cases/compiler/genericDefaultsErrors.ts(33,15): error TS2707: Generic type 'i09<T, U, V>' requires between 2 and 3 type arguments.
+tests/cases/compiler/genericDefaultsErrors.ts(34,15): error TS2707: Generic type 'i09<T, U, V>' requires between 2 and 3 type arguments.
+tests/cases/compiler/genericDefaultsErrors.ts(37,15): error TS2707: Generic type 'i09<T, U, V>' requires between 2 and 3 type arguments.
+tests/cases/compiler/genericDefaultsErrors.ts(39,20): error TS2367: Type parameter 'T' cannot be referenced outside of the declaration that defines it.
+
+
+==== tests/cases/compiler/genericDefaultsErrors.ts (18 errors) ====
+    
+    declare const x: any;
+    
+    declare function f03<T extends string = number>(): void; // error
+                                            ~~~~~~
+!!! error TS2344: Type 'number' does not satisfy the constraint 'string'.
+    declare function f04<T extends string, U extends number = T>(): void; // error
+                                                              ~
+!!! error TS2344: Type 'T' does not satisfy the constraint 'number'.
+!!! error TS2344:   Type 'string' is not assignable to type 'number'.
+    declare function f05<T, U extends number = T>(): void; // error
+                                               ~
+!!! error TS2344: Type 'T' does not satisfy the constraint 'number'.
+    declare function f06<T, U extends T = number>(): void; // error
+                                          ~~~~~~
+!!! error TS2344: Type 'number' does not satisfy the constraint 'T'.
+    
+    declare function f11<T, U, V = number>(): void;
+    f11(); // ok
+    f11<1>(); // error
+    ~~~~~~~~
+!!! error TS2346: Supplied parameters do not match any signature of call target.
+    f11<1, 2>(); // ok
+    f11<1, 2, 3>(); // ok
+    f11<1, 2, 3, 4>(); // error
+    ~~~~~~~~~~~~~~~~~
+!!! error TS2346: Supplied parameters do not match any signature of call target.
+    
+    declare function f12<T, U = T>(a?: U): void;
+    f12<number>(); // ok
+    f12<number>("a"); // error
+                ~~~
+!!! error TS2345: Argument of type '"a"' is not assignable to parameter of type 'number'.
+    
+    interface i00<T> { } // ok
+    interface i00<U = number> { } // error
+              ~~~
+!!! error TS2428: All declarations of 'i00' must have identical type parameters.
+    
+    interface i01<T = number> { } // ok
+    interface i01<T = string> { } // error
+              ~~~
+!!! error TS2428: All declarations of 'i01' must have identical type parameters.
+    
+    interface i04<T = number, U> { } // error
+                              ~
+!!! error TS2705: Required type parameters may not follow optional type parameters.
+    interface i05<T extends string = number> { } // error
+                                     ~~~~~~
+!!! error TS2344: Type 'number' does not satisfy the constraint 'string'.
+    interface i06<T extends string, U extends number = T> { } // error
+                                                       ~
+!!! error TS2344: Type 'T' does not satisfy the constraint 'number'.
+!!! error TS2344:   Type 'string' is not assignable to type 'number'.
+    interface i07<T, U extends number = T> { } // error
+                                        ~
+!!! error TS2344: Type 'T' does not satisfy the constraint 'number'.
+    interface i08<T, U extends T = number> { } // error
+                                   ~~~~~~
+!!! error TS2344: Type 'number' does not satisfy the constraint 'T'.
+    
+    interface i09<T, U, V = number> { }
+    type i09t00 = i09; // error
+                  ~~~
+!!! error TS2707: Generic type 'i09<T, U, V>' requires between 2 and 3 type arguments.
+    type i09t01 = i09<1>; // error
+                  ~~~~~~
+!!! error TS2707: Generic type 'i09<T, U, V>' requires between 2 and 3 type arguments.
+    type i09t02 = i09<1, 2>; // ok
+    type i09t03 = i09<1, 2, 3>; // ok
+    type i09t04 = i09<1, 2, 3, 4>; // error
+                  ~~~~~~~~~~~~~~~
+!!! error TS2707: Generic type 'i09<T, U, V>' requires between 2 and 3 type arguments.
+    
+    interface i10 { x: T; } // error
+                       ~
+!!! error TS2367: Type parameter 'T' cannot be referenced outside of the declaration that defines it.
     interface i10<T = number> {}