//// [tests/cases/conformance/jsx/tsxReactEmit6.tsx] ////

//// [file.tsx]

declare module JSX {
	interface Element { }
	interface IntrinsicElements {
		[s: string]: any;
	}
}

//// [react-consumer.tsx]
namespace M {
	export var React: any;
}

namespace M {
	// Should emit M.React.createElement
	//  and M.React.__spread
	var foo;
	var spread1 = <div x='' {...foo} y='' />;

	// Quotes
	var x = <div>This "quote" thing</div>;
}



//// [file.js]
//// [react-consumer.js]
var __assign = (this && this.__assign) || Object.assign || function(t) {
    for (var s, i = 1, n = arguments.length; i < n; i++) {
        s = arguments[i];
        for (var p in s) if (Object.prototype.hasOwnProperty.call(s, p))
            t[p] = s[p];
    }
    return t;
};
var M;
(function (M) {
})(M || (M = {}));
var M;
(function (M) {
    // Should emit M.React.createElement
    //  and M.React.__spread
    var foo;
<<<<<<< HEAD
    var spread1 = M.React.createElement("div", M.React.__spread({ x: '' }, foo, { y: '' }));
=======
    var spread1 = M.React.createElement("div", __assign({x: ''}, foo, {y: ''}));
>>>>>>> 79a3e77d
    // Quotes
    var x = M.React.createElement("div", null, "This \"quote\" thing");
})(M || (M = {}));
<|MERGE_RESOLUTION|>--- conflicted
+++ resolved
@@ -1,6 +1,6 @@
-//// [tests/cases/conformance/jsx/tsxReactEmit6.tsx] ////
-
-//// [file.tsx]
+//// [tests/cases/conformance/jsx/tsxReactEmit6.tsx] ////
+
+//// [file.tsx]
 
 declare module JSX {
 	interface Element { }
@@ -8,8 +8,8 @@
 		[s: string]: any;
 	}
 }
-
-//// [react-consumer.tsx]
+
+//// [react-consumer.tsx]
 namespace M {
 	export var React: any;
 }
@@ -24,31 +24,27 @@
 	var x = <div>This "quote" thing</div>;
 }
 
-
-
-//// [file.js]
-//// [react-consumer.js]
-var __assign = (this && this.__assign) || Object.assign || function(t) {
-    for (var s, i = 1, n = arguments.length; i < n; i++) {
-        s = arguments[i];
-        for (var p in s) if (Object.prototype.hasOwnProperty.call(s, p))
-            t[p] = s[p];
-    }
-    return t;
-};
-var M;
-(function (M) {
-})(M || (M = {}));
-var M;
-(function (M) {
-    // Should emit M.React.createElement
-    //  and M.React.__spread
-    var foo;
-<<<<<<< HEAD
-    var spread1 = M.React.createElement("div", M.React.__spread({ x: '' }, foo, { y: '' }));
-=======
-    var spread1 = M.React.createElement("div", __assign({x: ''}, foo, {y: ''}));
->>>>>>> 79a3e77d
-    // Quotes
-    var x = M.React.createElement("div", null, "This \"quote\" thing");
-})(M || (M = {}));
+
+
+//// [file.js]
+//// [react-consumer.js]
+var __assign = (this && this.__assign) || Object.assign || function(t) {
+    for (var s, i = 1, n = arguments.length; i < n; i++) {
+        s = arguments[i];
+        for (var p in s) if (Object.prototype.hasOwnProperty.call(s, p))
+            t[p] = s[p];
+    }
+    return t;
+};
+var M;
+(function (M) {
+})(M || (M = {}));
+var M;
+(function (M) {
+    // Should emit M.React.createElement
+    //  and M.React.__spread
+    var foo;
+    var spread1 = M.React.createElement("div", __assign({x: ''}, foo, {y: ''}));
+    // Quotes
+    var x = M.React.createElement("div", null, "This \"quote\" thing");
+})(M || (M = {}));