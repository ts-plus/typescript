=== tests/cases/conformance/expressions/typeGuards/typeGuardsOnClassProperty.ts ===
// Note that type guards affect types of variables and parameters only and 
// have no effect on members of objects such as properties. 

// Note that the class's property must be copied to a local variable for
// the type guard to have an effect
class D {
>D : D

    data: string | string[];
>data : string | string[]

    getData() {
>getData : () => string

        var data = this.data;
>data : string | string[]
>this.data : string | string[]
>this : this
>data : string | string[]

        return typeof data === "string" ? data : data.join(" ");
>typeof data === "string" ? data : data.join(" ") : string
>typeof data === "string" : boolean
>typeof data : string
>data : string | string[]
>"string" : "string"
>data : string
>data.join(" ") : string
>data.join : (separator?: string) => string
>data : string[]
>join : (separator?: string) => string
>" " : " "
    }

    getData1() {
>getData1 : () => string

        return typeof this.data === "string" ? this.data : this.data.join(" ");
>typeof this.data === "string" ? this.data : this.data.join(" ") : string
>typeof this.data === "string" : boolean
>typeof this.data : string
>this.data : string | string[]
>this : this
>data : string | string[]
>"string" : "string"
>this.data : string
>this : this
>data : string
>this.data.join(" ") : string
>this.data.join : (separator?: string) => string
>this.data : string[]
>this : this
>data : string[]
>join : (separator?: string) => string
>" " : " "
    }
}

var o: {
>o : { prop1: string | number; prop2: string | boolean; }

    prop1: number|string;
>prop1 : string | number

    prop2: boolean|string;
>prop2 : string | boolean

} = {
>{        prop1: "string" ,        prop2: true    } : { prop1: string; prop2: true; }

        prop1: "string" ,
>prop1 : string
>"string" : "string"

        prop2: true
<<<<<<< HEAD
>prop2 : true
=======
>prop2 : boolean
>>>>>>> 9950b98b
>true : true
    }

if (typeof o.prop1 === "string" && o.prop1.toLowerCase()) {}
>typeof o.prop1 === "string" && o.prop1.toLowerCase() : string
>typeof o.prop1 === "string" : boolean
>typeof o.prop1 : string
>o.prop1 : string | number
>o : { prop1: string | number; prop2: string | boolean; }
>prop1 : string | number
>"string" : "string"
>o.prop1.toLowerCase() : string
>o.prop1.toLowerCase : () => string
>o.prop1 : string
>o : { prop1: string | number; prop2: string | boolean; }
>prop1 : string
>toLowerCase : () => string

var prop1 = o.prop1;
>prop1 : string | number
>o.prop1 : string | number
>o : { prop1: string | number; prop2: string | boolean; }
>prop1 : string | number

if (typeof prop1 === "string" && prop1.toLocaleLowerCase()) { }
>typeof prop1 === "string" && prop1.toLocaleLowerCase() : string
>typeof prop1 === "string" : boolean
>typeof prop1 : string
>prop1 : string | number
>"string" : "string"
>prop1.toLocaleLowerCase() : string
>prop1.toLocaleLowerCase : () => string
>prop1 : string
>toLocaleLowerCase : () => string

<|MERGE_RESOLUTION|>--- conflicted
+++ resolved
@@ -1,116 +1,112 @@
-=== tests/cases/conformance/expressions/typeGuards/typeGuardsOnClassProperty.ts ===
-// Note that type guards affect types of variables and parameters only and 
-// have no effect on members of objects such as properties. 
-
-// Note that the class's property must be copied to a local variable for
-// the type guard to have an effect
-class D {
->D : D
-
-    data: string | string[];
->data : string | string[]
-
-    getData() {
->getData : () => string
-
-        var data = this.data;
->data : string | string[]
->this.data : string | string[]
->this : this
->data : string | string[]
-
-        return typeof data === "string" ? data : data.join(" ");
->typeof data === "string" ? data : data.join(" ") : string
->typeof data === "string" : boolean
->typeof data : string
->data : string | string[]
->"string" : "string"
->data : string
->data.join(" ") : string
->data.join : (separator?: string) => string
->data : string[]
->join : (separator?: string) => string
->" " : " "
-    }
-
-    getData1() {
->getData1 : () => string
-
-        return typeof this.data === "string" ? this.data : this.data.join(" ");
->typeof this.data === "string" ? this.data : this.data.join(" ") : string
->typeof this.data === "string" : boolean
->typeof this.data : string
->this.data : string | string[]
->this : this
->data : string | string[]
->"string" : "string"
->this.data : string
->this : this
->data : string
->this.data.join(" ") : string
->this.data.join : (separator?: string) => string
->this.data : string[]
->this : this
->data : string[]
->join : (separator?: string) => string
->" " : " "
-    }
-}
-
-var o: {
->o : { prop1: string | number; prop2: string | boolean; }
-
-    prop1: number|string;
->prop1 : string | number
-
-    prop2: boolean|string;
->prop2 : string | boolean
-
-} = {
->{        prop1: "string" ,        prop2: true    } : { prop1: string; prop2: true; }
-
-        prop1: "string" ,
->prop1 : string
->"string" : "string"
-
-        prop2: true
-<<<<<<< HEAD
->prop2 : true
-=======
->prop2 : boolean
->>>>>>> 9950b98b
->true : true
-    }
-
-if (typeof o.prop1 === "string" && o.prop1.toLowerCase()) {}
->typeof o.prop1 === "string" && o.prop1.toLowerCase() : string
->typeof o.prop1 === "string" : boolean
->typeof o.prop1 : string
->o.prop1 : string | number
->o : { prop1: string | number; prop2: string | boolean; }
->prop1 : string | number
->"string" : "string"
->o.prop1.toLowerCase() : string
->o.prop1.toLowerCase : () => string
->o.prop1 : string
->o : { prop1: string | number; prop2: string | boolean; }
->prop1 : string
->toLowerCase : () => string
-
-var prop1 = o.prop1;
->prop1 : string | number
->o.prop1 : string | number
->o : { prop1: string | number; prop2: string | boolean; }
->prop1 : string | number
-
-if (typeof prop1 === "string" && prop1.toLocaleLowerCase()) { }
->typeof prop1 === "string" && prop1.toLocaleLowerCase() : string
->typeof prop1 === "string" : boolean
->typeof prop1 : string
->prop1 : string | number
->"string" : "string"
->prop1.toLocaleLowerCase() : string
->prop1.toLocaleLowerCase : () => string
->prop1 : string
->toLocaleLowerCase : () => string
-
+=== tests/cases/conformance/expressions/typeGuards/typeGuardsOnClassProperty.ts ===
+// Note that type guards affect types of variables and parameters only and 
+// have no effect on members of objects such as properties. 
+
+// Note that the class's property must be copied to a local variable for
+// the type guard to have an effect
+class D {
+>D : D
+
+    data: string | string[];
+>data : string | string[]
+
+    getData() {
+>getData : () => string
+
+        var data = this.data;
+>data : string | string[]
+>this.data : string | string[]
+>this : this
+>data : string | string[]
+
+        return typeof data === "string" ? data : data.join(" ");
+>typeof data === "string" ? data : data.join(" ") : string
+>typeof data === "string" : boolean
+>typeof data : string
+>data : string | string[]
+>"string" : "string"
+>data : string
+>data.join(" ") : string
+>data.join : (separator?: string) => string
+>data : string[]
+>join : (separator?: string) => string
+>" " : " "
+    }
+
+    getData1() {
+>getData1 : () => string
+
+        return typeof this.data === "string" ? this.data : this.data.join(" ");
+>typeof this.data === "string" ? this.data : this.data.join(" ") : string
+>typeof this.data === "string" : boolean
+>typeof this.data : string
+>this.data : string | string[]
+>this : this
+>data : string | string[]
+>"string" : "string"
+>this.data : string
+>this : this
+>data : string
+>this.data.join(" ") : string
+>this.data.join : (separator?: string) => string
+>this.data : string[]
+>this : this
+>data : string[]
+>join : (separator?: string) => string
+>" " : " "
+    }
+}
+
+var o: {
+>o : { prop1: string | number; prop2: string | boolean; }
+
+    prop1: number|string;
+>prop1 : string | number
+
+    prop2: boolean|string;
+>prop2 : string | boolean
+
+} = {
+>{        prop1: "string" ,        prop2: true    } : { prop1: string; prop2: true; }
+
+        prop1: "string" ,
+>prop1 : string
+>"string" : "string"
+
+        prop2: true
+>prop2 : boolean
+>true : true
+    }
+
+if (typeof o.prop1 === "string" && o.prop1.toLowerCase()) {}
+>typeof o.prop1 === "string" && o.prop1.toLowerCase() : string
+>typeof o.prop1 === "string" : boolean
+>typeof o.prop1 : string
+>o.prop1 : string | number
+>o : { prop1: string | number; prop2: string | boolean; }
+>prop1 : string | number
+>"string" : "string"
+>o.prop1.toLowerCase() : string
+>o.prop1.toLowerCase : () => string
+>o.prop1 : string
+>o : { prop1: string | number; prop2: string | boolean; }
+>prop1 : string
+>toLowerCase : () => string
+
+var prop1 = o.prop1;
+>prop1 : string | number
+>o.prop1 : string | number
+>o : { prop1: string | number; prop2: string | boolean; }
+>prop1 : string | number
+
+if (typeof prop1 === "string" && prop1.toLocaleLowerCase()) { }
+>typeof prop1 === "string" && prop1.toLocaleLowerCase() : string
+>typeof prop1 === "string" : boolean
+>typeof prop1 : string
+>prop1 : string | number
+>"string" : "string"
+>prop1.toLocaleLowerCase() : string
+>prop1.toLocaleLowerCase : () => string
+>prop1 : string
+>toLocaleLowerCase : () => string
+